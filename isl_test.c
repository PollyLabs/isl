--- conflicted
+++ resolved
@@ -3870,7 +3870,31 @@
 	return 0;
 }
 
-<<<<<<< HEAD
+/* This is a regression test for a bug where isl_tab_basic_map_partial_lexopt
+ * with gbr context would fail to disable the use of the shifted tableau
+ * when transferring equalities for the input to the context, resulting
+ * in invalid sample values.
+ */
+static int test_partial_lexmin(isl_ctx *ctx)
+{
+	const char *str;
+	isl_basic_set *bset;
+	isl_basic_map *bmap;
+	isl_map *map;
+
+	str = "{ [1, b, c, 1 - c] -> [e] : 2e <= -c and 2e >= -3 + c }";
+	bmap = isl_basic_map_read_from_str(ctx, str);
+	str = "{ [a, b, c, d] : c <= 1 and 2d >= 6 - 4b - c }";
+	bset = isl_basic_set_read_from_str(ctx, str);
+	map = isl_basic_map_partial_lexmin(bmap, bset, NULL);
+	isl_map_free(map);
+
+	if (!map)
+		return -1;
+
+	return 0;
+}
+
 /* Check that the variable compression performed on the existentially
  * quantified variables inside isl_basic_set_compute_divs is not confused
  * by the implicit equalities among the parameters.
@@ -3889,28 +3913,6 @@
 	set = isl_basic_set_compute_divs(bset);
 	isl_set_free(set);
 	if (!set)
-=======
-/* This is a regression test for a bug where isl_tab_basic_map_partial_lexopt
- * with gbr context would fail to disable the use of the shifted tableau
- * when transferring equalities for the input to the context, resulting
- * in invalid sample values.
- */
-static int test_partial_lexmin(isl_ctx *ctx)
-{
-	const char *str;
-	isl_basic_set *bset;
-	isl_basic_map *bmap;
-	isl_map *map;
-
-	str = "{ [1, b, c, 1 - c] -> [e] : 2e <= -c and 2e >= -3 + c }";
-	bmap = isl_basic_map_read_from_str(ctx, str);
-	str = "{ [a, b, c, d] : c <= 1 and 2d >= 6 - 4b - c }";
-	bset = isl_basic_set_read_from_str(ctx, str);
-	map = isl_basic_map_partial_lexmin(bmap, bset, NULL);
-	isl_map_free(map);
-
-	if (!map)
->>>>>>> 07bca32e
 		return -1;
 
 	return 0;
@@ -3920,11 +3922,8 @@
 	const char *name;
 	int (*fn)(isl_ctx *ctx);
 } tests [] = {
-<<<<<<< HEAD
 	{ "compute divs", &test_compute_divs },
-=======
 	{ "partial lexmin", &test_partial_lexmin },
->>>>>>> 07bca32e
 	{ "simplify", &test_simplify },
 	{ "curry", &test_curry },
 	{ "piecewise multi affine expressions", &test_pw_multi_aff },
