/*
 * Copyright 2011      Sven Verdoolaege
 * Copyright 2012-2013 Ecole Normale Superieure
 *
 * Use of this software is governed by the MIT license
 *
 * Written by Sven Verdoolaege,
 * Ecole Normale Superieure, 45 rue d’Ulm, 75230 Paris, France
 */

#include <isl/id.h>
#include <isl_space_private.h>
#include <isl_val_private.h>
#include <isl/set.h>
#include <isl_reordering.h>

#include <isl_multi_macro.h>

#define MULTI_NAME(BASE) "isl_multi_" #BASE
#define xLIST(EL) EL ## _list
#define LIST(EL) xLIST(EL)

isl_ctx *FN(MULTI(BASE),get_ctx)(__isl_keep MULTI(BASE) *multi)
{
	return multi ? isl_space_get_ctx(multi->space) : NULL;
}

__isl_give isl_space *FN(MULTI(BASE),get_space)(__isl_keep MULTI(BASE) *multi)
{
	return multi ? isl_space_copy(multi->space) : NULL;
}

/* Return the position of the dimension of the given type and name
 * in "multi".
 * Return -1 if no such dimension can be found.
 */
int FN(MULTI(BASE),find_dim_by_name)(__isl_keep MULTI(BASE) *multi,
	enum isl_dim_type type, const char *name)
{
	if (!multi)
		return -1;
	return isl_space_find_dim_by_name(multi->space, type, name);
}

__isl_give isl_space *FN(MULTI(BASE),get_domain_space)(
	__isl_keep MULTI(BASE) *multi)
{
	return multi ? isl_space_domain(isl_space_copy(multi->space)) : NULL;
}

/* Allocate a multi expression living in "space".
 *
 * If the number of base expressions is zero, then make sure
 * there is enough room in the structure for the explicit domain,
 * in case the type supports such an explicit domain.
 */
__isl_give MULTI(BASE) *FN(MULTI(BASE),alloc)(__isl_take isl_space *space)
{
	isl_ctx *ctx;
	int n;
	MULTI(BASE) *multi;

	if (!space)
		return NULL;

	ctx = isl_space_get_ctx(space);
	n = isl_space_dim(space, isl_dim_out);
	if (n > 0)
		multi = isl_calloc(ctx, MULTI(BASE),
			 sizeof(MULTI(BASE)) + (n - 1) * sizeof(struct EL *));
	else
		multi = isl_calloc(ctx, MULTI(BASE), sizeof(MULTI(BASE)));
	if (!multi)
		goto error;

	multi->space = space;
	multi->n = n;
	multi->ref = 1;
	if (FN(MULTI(BASE),has_explicit_domain)(multi))
		multi = FN(MULTI(BASE),init_explicit_domain)(multi);
	return multi;
error:
	isl_space_free(space);
	return NULL;
}

__isl_give MULTI(BASE) *FN(MULTI(BASE),dup)(__isl_keep MULTI(BASE) *multi)
{
	int i;
	MULTI(BASE) *dup;

	if (!multi)
		return NULL;

	dup = FN(MULTI(BASE),alloc)(isl_space_copy(multi->space));
	if (!dup)
		return NULL;

	for (i = 0; i < multi->n; ++i)
		dup = FN(FN(MULTI(BASE),set),BASE)(dup, i,
						    FN(EL,copy)(multi->u.p[i]));
	if (FN(MULTI(BASE),has_explicit_domain)(multi))
		dup = FN(MULTI(BASE),copy_explicit_domain)(dup, multi);

	return dup;
}

__isl_give MULTI(BASE) *FN(MULTI(BASE),cow)(__isl_take MULTI(BASE) *multi)
{
	if (!multi)
		return NULL;

	if (multi->ref == 1)
		return multi;

	multi->ref--;
	return FN(MULTI(BASE),dup)(multi);
}

__isl_give MULTI(BASE) *FN(MULTI(BASE),copy)(__isl_keep MULTI(BASE) *multi)
{
	if (!multi)
		return NULL;

	multi->ref++;
	return multi;
}

__isl_null MULTI(BASE) *FN(MULTI(BASE),free)(__isl_take MULTI(BASE) *multi)
{
	int i;

	if (!multi)
		return NULL;

	if (--multi->ref > 0)
		return NULL;

	isl_space_free(multi->space);
	for (i = 0; i < multi->n; ++i)
		FN(EL,free)(multi->u.p[i]);
	if (FN(MULTI(BASE),has_explicit_domain)(multi))
		FN(MULTI(BASE),free_explicit_domain)(multi);
	free(multi);

	return NULL;
}

unsigned FN(MULTI(BASE),dim)(__isl_keep MULTI(BASE) *multi,
	enum isl_dim_type type)
{
	return multi ? isl_space_dim(multi->space, type) : 0;
}

/* Return the position of the first dimension of "type" with id "id".
 * Return -1 if there is no such dimension.
 */
int FN(MULTI(BASE),find_dim_by_id)(__isl_keep MULTI(BASE) *multi,
	enum isl_dim_type type, __isl_keep isl_id *id)
{
	if (!multi)
		return -1;
	return isl_space_find_dim_by_id(multi->space, type, id);
}

/* Return the id of the given dimension.
 */
__isl_give isl_id *FN(MULTI(BASE),get_dim_id)(__isl_keep MULTI(BASE) *multi,
	enum isl_dim_type type, unsigned pos)
{
	return multi ? isl_space_get_dim_id(multi->space, type, pos) : NULL;
}

__isl_give MULTI(BASE) *FN(MULTI(BASE),set_dim_name)(
	__isl_take MULTI(BASE) *multi,
	enum isl_dim_type type, unsigned pos, const char *s)
{
	int i;

	multi = FN(MULTI(BASE),cow)(multi);
	if (!multi)
		return NULL;

	multi->space = isl_space_set_dim_name(multi->space, type, pos, s);
	if (!multi->space)
		return FN(MULTI(BASE),free)(multi);

	if (type == isl_dim_out)
		return multi;
	for (i = 0; i < multi->n; ++i) {
		multi->u.p[i] = FN(EL,set_dim_name)(multi->u.p[i],
							type, pos, s);
		if (!multi->u.p[i])
			return FN(MULTI(BASE),free)(multi);
	}

	return multi;
}

const char *FN(MULTI(BASE),get_tuple_name)(__isl_keep MULTI(BASE) *multi,
	enum isl_dim_type type)
{
	return multi ? isl_space_get_tuple_name(multi->space, type) : NULL;
}

/* Does the specified tuple have an id?
 */
isl_bool FN(MULTI(BASE),has_tuple_id)(__isl_keep MULTI(BASE) *multi,
	enum isl_dim_type type)
{
	if (!multi)
		return isl_bool_error;
	return isl_space_has_tuple_id(multi->space, type);
}

/* Return the id of the specified tuple.
 */
__isl_give isl_id *FN(MULTI(BASE),get_tuple_id)(__isl_keep MULTI(BASE) *multi,
	enum isl_dim_type type)
{
	return multi ? isl_space_get_tuple_id(multi->space, type) : NULL;
}

__isl_give EL *FN(FN(MULTI(BASE),get),BASE)(__isl_keep MULTI(BASE) *multi,
	int pos)
{
	isl_ctx *ctx;

	if (!multi)
		return NULL;
	ctx = FN(MULTI(BASE),get_ctx)(multi);
	if (pos < 0 || pos >= multi->n)
		isl_die(ctx, isl_error_invalid,
			"index out of bounds", return NULL);
	return FN(EL,copy)(multi->u.p[pos]);
}

/* Set the element at position "pos" of "multi" to "el",
 * where the position may be empty if "multi" has only a single reference.
 */
static __isl_give MULTI(BASE) *FN(MULTI(BASE),restore)(
	__isl_take MULTI(BASE) *multi, int pos, __isl_take EL *el)
{
	multi = FN(MULTI(BASE),cow)(multi);
	if (!multi || !el)
		goto error;

	if (pos < 0 || pos >= multi->n)
		isl_die(FN(MULTI(BASE),get_ctx)(multi), isl_error_invalid,
			"index out of bounds", goto error);

	FN(EL,free)(multi->p[pos]);
	multi->p[pos] = el;

	return multi;
error:
	FN(MULTI(BASE),free)(multi);
	FN(EL,free)(el);
	return NULL;
}

__isl_give MULTI(BASE) *FN(FN(MULTI(BASE),set),BASE)(
	__isl_take MULTI(BASE) *multi, int pos, __isl_take EL *el)
{
	isl_space *multi_space = NULL;
	isl_space *el_space = NULL;
	isl_bool match;

	multi_space = FN(MULTI(BASE),get_space)(multi);
	match = FN(EL,matching_params)(el, multi_space);
	if (match < 0)
		goto error;
	if (!match) {
		multi = FN(MULTI(BASE),align_params)(multi,
						    FN(EL,get_space)(el));
		isl_space_free(multi_space);
		multi_space = FN(MULTI(BASE),get_space)(multi);
		el = FN(EL,align_params)(el, isl_space_copy(multi_space));
	}
	if (FN(EL,check_match_domain_space)(el, multi_space) < 0)
		goto error;

<<<<<<< HEAD
	if (pos < 0 || pos >= multi->n)
		isl_die(FN(MULTI(BASE),get_ctx)(multi), isl_error_invalid,
			"index out of bounds", goto error);

	FN(EL,free)(multi->u.p[pos]);
	multi->u.p[pos] = el;
=======
	multi = FN(MULTI(BASE),restore)(multi, pos, el);
>>>>>>> d9063ab6

	isl_space_free(multi_space);
	isl_space_free(el_space);

	return multi;
error:
	FN(MULTI(BASE),free)(multi);
	FN(EL,free)(el);
	isl_space_free(multi_space);
	isl_space_free(el_space);
	return NULL;
}

/* Reset the space of "multi".  This function is called from isl_pw_templ.c
 * and doesn't know if the space of an element object is represented
 * directly or through its domain.  It therefore passes along both,
 * which we pass along to the element function since we don't know how
 * that is represented either.
 *
 * If "multi" has an explicit domain, then the caller is expected
 * to make sure that any modification that would change the dimensions
 * of the explicit domain has bee applied before this function is called.
 */
__isl_give MULTI(BASE) *FN(MULTI(BASE),reset_space_and_domain)(
	__isl_take MULTI(BASE) *multi, __isl_take isl_space *space,
	__isl_take isl_space *domain)
{
	int i;

	multi = FN(MULTI(BASE),cow)(multi);
	if (!multi || !space || !domain)
		goto error;

	for (i = 0; i < multi->n; ++i) {
		multi->u.p[i] = FN(EL,reset_domain_space)(multi->u.p[i],
				 isl_space_copy(domain));
		if (!multi->u.p[i])
			goto error;
	}
	if (FN(MULTI(BASE),has_explicit_domain)(multi)) {
		multi = FN(MULTI(BASE),reset_explicit_domain_space)(multi,
							isl_space_copy(domain));
		if (!multi)
			goto error;
	}
	isl_space_free(domain);
	isl_space_free(multi->space);
	multi->space = space;

	return multi;
error:
	isl_space_free(domain);
	isl_space_free(space);
	FN(MULTI(BASE),free)(multi);
	return NULL;
}

__isl_give MULTI(BASE) *FN(MULTI(BASE),reset_domain_space)(
	__isl_take MULTI(BASE) *multi, __isl_take isl_space *domain)
{
	isl_space *space;

	space = isl_space_extend_domain_with_range(isl_space_copy(domain),
						isl_space_copy(multi->space));
	return FN(MULTI(BASE),reset_space_and_domain)(multi, space, domain);
}

__isl_give MULTI(BASE) *FN(MULTI(BASE),reset_space)(
	__isl_take MULTI(BASE) *multi, __isl_take isl_space *space)
{
	isl_space *domain;

	domain = isl_space_domain(isl_space_copy(space));
	return FN(MULTI(BASE),reset_space_and_domain)(multi, space, domain);
}

/* Set the id of the given dimension of "multi" to "id".
 */
__isl_give MULTI(BASE) *FN(MULTI(BASE),set_dim_id)(
	__isl_take MULTI(BASE) *multi,
	enum isl_dim_type type, unsigned pos, __isl_take isl_id *id)
{
	isl_space *space;

	multi = FN(MULTI(BASE),cow)(multi);
	if (!multi || !id)
		goto error;

	space = FN(MULTI(BASE),get_space)(multi);
	space = isl_space_set_dim_id(space, type, pos, id);

	return FN(MULTI(BASE),reset_space)(multi, space);
error:
	isl_id_free(id);
	FN(MULTI(BASE),free)(multi);
	return NULL;
}

__isl_give MULTI(BASE) *FN(MULTI(BASE),set_tuple_name)(
	__isl_keep MULTI(BASE) *multi, enum isl_dim_type type,
	const char *s)
{
	isl_space *space;

	multi = FN(MULTI(BASE),cow)(multi);
	if (!multi)
		return NULL;

	space = FN(MULTI(BASE),get_space)(multi);
	space = isl_space_set_tuple_name(space, type, s);

	return FN(MULTI(BASE),reset_space)(multi, space);
}

__isl_give MULTI(BASE) *FN(MULTI(BASE),set_tuple_id)(
	__isl_take MULTI(BASE) *multi, enum isl_dim_type type,
	__isl_take isl_id *id)
{
	isl_space *space;

	multi = FN(MULTI(BASE),cow)(multi);
	if (!multi)
		goto error;

	space = FN(MULTI(BASE),get_space)(multi);
	space = isl_space_set_tuple_id(space, type, id);

	return FN(MULTI(BASE),reset_space)(multi, space);
error:
	isl_id_free(id);
	return NULL;
}

/* Drop the id on the specified tuple.
 */
__isl_give MULTI(BASE) *FN(MULTI(BASE),reset_tuple_id)(
	__isl_take MULTI(BASE) *multi, enum isl_dim_type type)
{
	isl_space *space;

	if (!multi)
		return NULL;
	if (!FN(MULTI(BASE),has_tuple_id)(multi, type))
		return multi;

	multi = FN(MULTI(BASE),cow)(multi);
	if (!multi)
		return NULL;

	space = FN(MULTI(BASE),get_space)(multi);
	space = isl_space_reset_tuple_id(space, type);

	return FN(MULTI(BASE),reset_space)(multi, space);
}

/* Reset the user pointer on all identifiers of parameters and tuples
 * of the space of "multi".
 */
__isl_give MULTI(BASE) *FN(MULTI(BASE),reset_user)(
	__isl_take MULTI(BASE) *multi)
{
	isl_space *space;

	space = FN(MULTI(BASE),get_space)(multi);
	space = isl_space_reset_user(space);

	return FN(MULTI(BASE),reset_space)(multi, space);
}

__isl_give MULTI(BASE) *FN(MULTI(BASE),realign_domain)(
	__isl_take MULTI(BASE) *multi, __isl_take isl_reordering *exp)
{
	int i;
	isl_space *space;

	multi = FN(MULTI(BASE),cow)(multi);
	if (!multi || !exp)
		goto error;

	for (i = 0; i < multi->n; ++i) {
		multi->u.p[i] = FN(EL,realign_domain)(multi->u.p[i],
						isl_reordering_copy(exp));
		if (!multi->u.p[i])
			goto error;
	}

	space = isl_reordering_get_space(exp);
	multi = FN(MULTI(BASE),reset_domain_space)(multi, space);

	isl_reordering_free(exp);
	return multi;
error:
	isl_reordering_free(exp);
	FN(MULTI(BASE),free)(multi);
	return NULL;
}

/* Align the parameters of "multi" to those of "model".
 *
 * If "multi" has an explicit domain, then align the parameters
 * of the domain first.
 */
__isl_give MULTI(BASE) *FN(MULTI(BASE),align_params)(
	__isl_take MULTI(BASE) *multi, __isl_take isl_space *model)
{
	isl_ctx *ctx;
	isl_bool equal_params;
	isl_reordering *exp;

	if (!multi || !model)
		goto error;

	equal_params = isl_space_has_equal_params(multi->space, model);
	if (equal_params < 0)
		goto error;
	if (equal_params) {
		isl_space_free(model);
		return multi;
	}

	ctx = isl_space_get_ctx(model);
	if (!isl_space_has_named_params(model))
		isl_die(ctx, isl_error_invalid,
			"model has unnamed parameters", goto error);
	if (!isl_space_has_named_params(multi->space))
		isl_die(ctx, isl_error_invalid,
			"input has unnamed parameters", goto error);

	if (FN(MULTI(BASE),has_explicit_domain)(multi)) {
		multi = FN(MULTI(BASE),align_explicit_domain_params)(multi,
							isl_space_copy(model));
		if (!multi)
			goto error;
	}
	model = isl_space_params(model);
	exp = isl_parameter_alignment_reordering(multi->space, model);
	exp = isl_reordering_extend_space(exp,
				    FN(MULTI(BASE),get_domain_space)(multi));
	multi = FN(MULTI(BASE),realign_domain)(multi, exp);

	isl_space_free(model);
	return multi;
error:
	isl_space_free(model);
	FN(MULTI(BASE),free)(multi);
	return NULL;
}

/* Create a multi expression in the given space with the elements of "list"
 * as base expressions.
 *
 * Since isl_multi_*_restore_* assumes that the element and
 * the multi expression have matching spaces, the alignment
 * (if any) needs to be performed beforehand.
 */
__isl_give MULTI(BASE) *FN(FN(MULTI(BASE),from),LIST(BASE))(
	__isl_take isl_space *space, __isl_take LIST(EL) *list)
{
	int i;
	int n;
	isl_ctx *ctx;
	MULTI(BASE) *multi;

	if (!space || !list)
		goto error;

	ctx = isl_space_get_ctx(space);
	n = FN(FN(LIST(EL),n),BASE)(list);
	if (n != isl_space_dim(space, isl_dim_out))
		isl_die(ctx, isl_error_invalid,
			"invalid number of elements in list", goto error);

	for (i = 0; i < n; ++i) {
		EL *el = FN(LIST(EL),peek)(list, i);
		space = isl_space_align_params(space, FN(EL,get_space)(el));
	}
	multi = FN(MULTI(BASE),alloc)(isl_space_copy(space));
	for (i = 0; i < n; ++i) {
		EL *el = FN(FN(LIST(EL),get),BASE)(list, i);
		el = FN(EL,align_params)(el, isl_space_copy(space));
		multi = FN(MULTI(BASE),restore)(multi, i, el);
	}

	isl_space_free(space);
	FN(LIST(EL),free)(list);
	return multi;
error:
	isl_space_free(space);
	FN(LIST(EL),free)(list);
	return NULL;
}

#ifndef NO_IDENTITY
/* Create a multi expression in the given space that maps each
 * input dimension to the corresponding output dimension.
 */
__isl_give MULTI(BASE) *FN(MULTI(BASE),identity)(__isl_take isl_space *space)
{
	int i, n;
	isl_local_space *ls;
	MULTI(BASE) *multi;

	if (!space)
		return NULL;

	if (isl_space_is_set(space))
		isl_die(isl_space_get_ctx(space), isl_error_invalid,
			"expecting map space", goto error);

	n = isl_space_dim(space, isl_dim_out);
	if (n != isl_space_dim(space, isl_dim_in))
		isl_die(isl_space_get_ctx(space), isl_error_invalid,
			"number of input and output dimensions needs to be "
			"the same", goto error);

	multi = FN(MULTI(BASE),alloc)(isl_space_copy(space));

	if (!n) {
		isl_space_free(space);
		return multi;
	}

	space = isl_space_domain(space);
	ls = isl_local_space_from_space(space);

	for (i = 0; i < n; ++i) {
		EL *el;
		el = FN(EL,var_on_domain)(isl_local_space_copy(ls),
						isl_dim_set, i);
		multi = FN(FN(MULTI(BASE),set),BASE)(multi, i, el);
	}

	isl_local_space_free(ls);

	return multi;
error:
	isl_space_free(space);
	return NULL;
}
#endif

#ifndef NO_ZERO
/* Construct a multi expression in the given space with value zero in
 * each of the output dimensions.
 */
__isl_give MULTI(BASE) *FN(MULTI(BASE),zero)(__isl_take isl_space *space)
{
	int n;
	MULTI(BASE) *multi;

	if (!space)
		return NULL;

	n = isl_space_dim(space , isl_dim_out);
	multi = FN(MULTI(BASE),alloc)(isl_space_copy(space));

	if (!n)
		isl_space_free(space);
	else {
		int i;
		isl_local_space *ls;
		EL *el;

		space = isl_space_domain(space);
		ls = isl_local_space_from_space(space);
		el = FN(EL,zero_on_domain)(ls);

		for (i = 0; i < n; ++i)
			multi = FN(FN(MULTI(BASE),set),BASE)(multi, i,
							    FN(EL,copy)(el));

		FN(EL,free)(el);
	}

	return multi;
}
#endif

#ifndef NO_FROM_BASE
/* Create a multiple expression with a single output/set dimension
 * equal to "el".
 * For most multiple expression types, the base type has a single
 * output/set dimension and the space of the result is therefore
 * the same as the space of the input.
 * In the case of isl_multi_union_pw_aff, however, the base type
 * lives in a parameter space and we therefore need to add
 * a single set dimension.
 */
__isl_give MULTI(BASE) *FN(FN(MULTI(BASE),from),BASE)(__isl_take EL *el)
{
	isl_space *space;
	MULTI(BASE) *multi;

	space = FN(EL,get_space(el));
	if (isl_space_is_params(space)) {
		space = isl_space_set_from_params(space);
		space = isl_space_add_dims(space, isl_dim_set, 1);
	}
	multi = FN(MULTI(BASE),alloc)(space);
	multi = FN(FN(MULTI(BASE),set),BASE)(multi, 0, el);

	return multi;
}
#endif

__isl_give MULTI(BASE) *FN(MULTI(BASE),drop_dims)(
	__isl_take MULTI(BASE) *multi,
	enum isl_dim_type type, unsigned first, unsigned n)
{
	int i;
	unsigned dim;

	multi = FN(MULTI(BASE),cow)(multi);
	if (!multi)
		return NULL;

	dim = FN(MULTI(BASE),dim)(multi, type);
	if (first + n > dim || first + n < first)
		isl_die(FN(MULTI(BASE),get_ctx)(multi), isl_error_invalid,
			"index out of bounds",
			return FN(MULTI(BASE),free)(multi));

	multi->space = isl_space_drop_dims(multi->space, type, first, n);
	if (!multi->space)
		return FN(MULTI(BASE),free)(multi);

	if (type == isl_dim_out) {
		for (i = 0; i < n; ++i)
			FN(EL,free)(multi->u.p[first + i]);
		for (i = first; i + n < multi->n; ++i)
			multi->u.p[i] = multi->u.p[i + n];
		multi->n -= n;
		if (n > 0 && FN(MULTI(BASE),has_explicit_domain)(multi))
			multi = FN(MULTI(BASE),init_explicit_domain)(multi);

		return multi;
	}

	if (FN(MULTI(BASE),has_explicit_domain)(multi))
		multi = FN(MULTI(BASE),drop_explicit_domain_dims)(multi,
								type, first, n);
	if (!multi)
		return NULL;

	for (i = 0; i < multi->n; ++i) {
		multi->u.p[i] = FN(EL,drop_dims)(multi->u.p[i], type, first, n);
		if (!multi->u.p[i])
			return FN(MULTI(BASE),free)(multi);
	}

	return multi;
}

/* Align the parameters of "multi1" and "multi2" (if needed) and call "fn".
 */
static __isl_give MULTI(BASE) *FN(MULTI(BASE),align_params_multi_multi_and)(
	__isl_take MULTI(BASE) *multi1, __isl_take MULTI(BASE) *multi2,
	__isl_give MULTI(BASE) *(*fn)(__isl_take MULTI(BASE) *multi1,
		__isl_take MULTI(BASE) *multi2))
{
	isl_ctx *ctx;
	isl_bool equal_params;

	if (!multi1 || !multi2)
		goto error;
	equal_params = isl_space_has_equal_params(multi1->space, multi2->space);
	if (equal_params < 0)
		goto error;
	if (equal_params)
		return fn(multi1, multi2);
	ctx = FN(MULTI(BASE),get_ctx)(multi1);
	if (!isl_space_has_named_params(multi1->space) ||
	    !isl_space_has_named_params(multi2->space))
		isl_die(ctx, isl_error_invalid,
			"unaligned unnamed parameters", goto error);
	multi1 = FN(MULTI(BASE),align_params)(multi1,
					    FN(MULTI(BASE),get_space)(multi2));
	multi2 = FN(MULTI(BASE),align_params)(multi2,
					    FN(MULTI(BASE),get_space)(multi1));
	return fn(multi1, multi2);
error:
	FN(MULTI(BASE),free)(multi1);
	FN(MULTI(BASE),free)(multi2);
	return NULL;
}

/* Given two MULTI(BASE)s A -> B and C -> D,
 * construct a MULTI(BASE) (A * C) -> [B -> D].
 *
 * The parameters are assumed to have been aligned.
 *
 * If "multi1" and/or "multi2" has an explicit domain, then
 * intersect the domain of the result with these explicit domains.
 */
static __isl_give MULTI(BASE) *FN(MULTI(BASE),range_product_aligned)(
	__isl_take MULTI(BASE) *multi1, __isl_take MULTI(BASE) *multi2)
{
	int i, n1, n2;
	EL *el;
	isl_space *space;
	MULTI(BASE) *res;

	if (!multi1 || !multi2)
		goto error;

	space = isl_space_range_product(FN(MULTI(BASE),get_space)(multi1),
					FN(MULTI(BASE),get_space)(multi2));
	res = FN(MULTI(BASE),alloc)(space);

	n1 = FN(MULTI(BASE),dim)(multi1, isl_dim_out);
	n2 = FN(MULTI(BASE),dim)(multi2, isl_dim_out);

	for (i = 0; i < n1; ++i) {
		el = FN(FN(MULTI(BASE),get),BASE)(multi1, i);
		res = FN(FN(MULTI(BASE),set),BASE)(res, i, el);
	}

	for (i = 0; i < n2; ++i) {
		el = FN(FN(MULTI(BASE),get),BASE)(multi2, i);
		res = FN(FN(MULTI(BASE),set),BASE)(res, n1 + i, el);
	}

	if (FN(MULTI(BASE),has_explicit_domain)(multi1))
		res = FN(MULTI(BASE),intersect_explicit_domain)(res, multi1);
	if (FN(MULTI(BASE),has_explicit_domain)(multi2))
		res = FN(MULTI(BASE),intersect_explicit_domain)(res, multi2);

	FN(MULTI(BASE),free)(multi1);
	FN(MULTI(BASE),free)(multi2);
	return res;
error:
	FN(MULTI(BASE),free)(multi1);
	FN(MULTI(BASE),free)(multi2);
	return NULL;
}

/* Given two MULTI(BASE)s A -> B and C -> D,
 * construct a MULTI(BASE) (A * C) -> [B -> D].
 */
__isl_give MULTI(BASE) *FN(MULTI(BASE),range_product)(
	__isl_take MULTI(BASE) *multi1, __isl_take MULTI(BASE) *multi2)
{
	return FN(MULTI(BASE),align_params_multi_multi_and)(multi1, multi2,
					&FN(MULTI(BASE),range_product_aligned));
}

/* Is the range of "multi" a wrapped relation?
 */
isl_bool FN(MULTI(BASE),range_is_wrapping)(__isl_keep MULTI(BASE) *multi)
{
	if (!multi)
		return isl_bool_error;
	return isl_space_range_is_wrapping(multi->space);
}

/* Given a function A -> [B -> C], extract the function A -> B.
 */
__isl_give MULTI(BASE) *FN(MULTI(BASE),range_factor_domain)(
	__isl_take MULTI(BASE) *multi)
{
	isl_space *space;
	int total, keep;

	if (!multi)
		return NULL;
	if (!isl_space_range_is_wrapping(multi->space))
		isl_die(FN(MULTI(BASE),get_ctx)(multi), isl_error_invalid,
			"range is not a product",
			return FN(MULTI(BASE),free)(multi));

	space = FN(MULTI(BASE),get_space)(multi);
	total = isl_space_dim(space, isl_dim_out);
	space = isl_space_range_factor_domain(space);
	keep = isl_space_dim(space, isl_dim_out);
	multi = FN(MULTI(BASE),drop_dims)(multi,
					isl_dim_out, keep, total - keep);
	multi = FN(MULTI(BASE),reset_space)(multi, space);

	return multi;
}

/* Given a function A -> [B -> C], extract the function A -> C.
 */
__isl_give MULTI(BASE) *FN(MULTI(BASE),range_factor_range)(
	__isl_take MULTI(BASE) *multi)
{
	isl_space *space;
	int total, keep;

	if (!multi)
		return NULL;
	if (!isl_space_range_is_wrapping(multi->space))
		isl_die(FN(MULTI(BASE),get_ctx)(multi), isl_error_invalid,
			"range is not a product",
			return FN(MULTI(BASE),free)(multi));

	space = FN(MULTI(BASE),get_space)(multi);
	total = isl_space_dim(space, isl_dim_out);
	space = isl_space_range_factor_range(space);
	keep = isl_space_dim(space, isl_dim_out);
	multi = FN(MULTI(BASE),drop_dims)(multi, isl_dim_out, 0, total - keep);
	multi = FN(MULTI(BASE),reset_space)(multi, space);

	return multi;
}

/* Given a function [B -> C], extract the function C.
 */
__isl_give MULTI(BASE) *FN(MULTI(BASE),factor_range)(
	__isl_take MULTI(BASE) *multi)
{
	isl_space *space;
	int total, keep;

	if (!multi)
		return NULL;
	if (!isl_space_is_wrapping(multi->space))
		isl_die(FN(MULTI(BASE),get_ctx)(multi), isl_error_invalid,
			"not a product", return FN(MULTI(BASE),free)(multi));

	space = FN(MULTI(BASE),get_space)(multi);
	total = isl_space_dim(space, isl_dim_out);
	space = isl_space_factor_range(space);
	keep = isl_space_dim(space, isl_dim_out);
	multi = FN(MULTI(BASE),drop_dims)(multi, isl_dim_out, 0, total - keep);
	multi = FN(MULTI(BASE),reset_space)(multi, space);

	return multi;
}

#ifndef NO_PRODUCT
/* Given two MULTI(BASE)s A -> B and C -> D,
 * construct a MULTI(BASE) [A -> C] -> [B -> D].
 *
 * The parameters are assumed to have been aligned.
 *
 * If "multi1" and/or "multi2" has an explicit domain, then
 * intersect the domain of the result with these explicit domains.
 */
__isl_give MULTI(BASE) *FN(MULTI(BASE),product_aligned)(
	__isl_take MULTI(BASE) *multi1, __isl_take MULTI(BASE) *multi2)
{
	int i;
	EL *el;
	isl_space *space;
	MULTI(BASE) *res;
	int in1, in2, out1, out2;

	in1 = FN(MULTI(BASE),dim)(multi1, isl_dim_in);
	in2 = FN(MULTI(BASE),dim)(multi2, isl_dim_in);
	out1 = FN(MULTI(BASE),dim)(multi1, isl_dim_out);
	out2 = FN(MULTI(BASE),dim)(multi2, isl_dim_out);
	space = isl_space_product(FN(MULTI(BASE),get_space)(multi1),
				  FN(MULTI(BASE),get_space)(multi2));
	res = FN(MULTI(BASE),alloc)(isl_space_copy(space));
	space = isl_space_domain(space);

	for (i = 0; i < out1; ++i) {
		el = FN(FN(MULTI(BASE),get),BASE)(multi1, i);
		el = FN(EL,insert_dims)(el, isl_dim_in, in1, in2);
		el = FN(EL,reset_domain_space)(el, isl_space_copy(space));
		res = FN(FN(MULTI(BASE),set),BASE)(res, i, el);
	}

	for (i = 0; i < out2; ++i) {
		el = FN(FN(MULTI(BASE),get),BASE)(multi2, i);
		el = FN(EL,insert_dims)(el, isl_dim_in, 0, in1);
		el = FN(EL,reset_domain_space)(el, isl_space_copy(space));
		res = FN(FN(MULTI(BASE),set),BASE)(res, out1 + i, el);
	}

	if (FN(MULTI(BASE),has_explicit_domain)(multi1) ||
	    FN(MULTI(BASE),has_explicit_domain)(multi2))
		res = FN(MULTI(BASE),intersect_explicit_domain_product)(res,
								multi1, multi2);

	isl_space_free(space);
	FN(MULTI(BASE),free)(multi1);
	FN(MULTI(BASE),free)(multi2);
	return res;
}

/* Given two MULTI(BASE)s A -> B and C -> D,
 * construct a MULTI(BASE) [A -> C] -> [B -> D].
 */
__isl_give MULTI(BASE) *FN(MULTI(BASE),product)(
	__isl_take MULTI(BASE) *multi1, __isl_take MULTI(BASE) *multi2)
{
	return FN(MULTI(BASE),align_params_multi_multi_and)(multi1, multi2,
					&FN(MULTI(BASE),product_aligned));
}
#endif

__isl_give MULTI(BASE) *FN(MULTI(BASE),flatten_range)(
	__isl_take MULTI(BASE) *multi)
{
	if (!multi)
		return NULL;

	if (!multi->space->nested[1])
		return multi;

	multi = FN(MULTI(BASE),cow)(multi);
	if (!multi)
		return NULL;

	multi->space = isl_space_flatten_range(multi->space);
	if (!multi->space)
		return FN(MULTI(BASE),free)(multi);

	return multi;
}

/* Given two MULTI(BASE)s A -> B and C -> D,
 * construct a MULTI(BASE) (A * C) -> (B, D).
 */
__isl_give MULTI(BASE) *FN(MULTI(BASE),flat_range_product)(
	__isl_take MULTI(BASE) *multi1, __isl_take MULTI(BASE) *multi2)
{
	MULTI(BASE) *multi;

	multi = FN(MULTI(BASE),range_product)(multi1, multi2);
	multi = FN(MULTI(BASE),flatten_range)(multi);
	return multi;
}

/* Given two multi expressions, "multi1"
 *
 *	[A] -> [B1 B2]
 *
 * where B2 starts at position "pos", and "multi2"
 *
 *	[A] -> [D]
 *
 * return the multi expression
 *
 *	[A] -> [B1 D B2]
 */
__isl_give MULTI(BASE) *FN(MULTI(BASE),range_splice)(
	__isl_take MULTI(BASE) *multi1, unsigned pos,
	__isl_take MULTI(BASE) *multi2)
{
	MULTI(BASE) *res;
	unsigned dim;

	if (!multi1 || !multi2)
		goto error;

	dim = FN(MULTI(BASE),dim)(multi1, isl_dim_out);
	if (pos > dim)
		isl_die(FN(MULTI(BASE),get_ctx)(multi1), isl_error_invalid,
			"index out of bounds", goto error);

	res = FN(MULTI(BASE),copy)(multi1);
	res = FN(MULTI(BASE),drop_dims)(res, isl_dim_out, pos, dim - pos);
	multi1 = FN(MULTI(BASE),drop_dims)(multi1, isl_dim_out, 0, pos);

	res = FN(MULTI(BASE),flat_range_product)(res, multi2);
	res = FN(MULTI(BASE),flat_range_product)(res, multi1);

	return res;
error:
	FN(MULTI(BASE),free)(multi1);
	FN(MULTI(BASE),free)(multi2);
	return NULL;
}

#ifndef NO_SPLICE
/* Given two multi expressions, "multi1"
 *
 *	[A1 A2] -> [B1 B2]
 *
 * where A2 starts at position "in_pos" and B2 starts at position "out_pos",
 * and "multi2"
 *
 *	[C] -> [D]
 *
 * return the multi expression
 *
 *	[A1 C A2] -> [B1 D B2]
 *
 * We first insert input dimensions to obtain
 *
 *	[A1 C A2] -> [B1 B2]
 *
 * and
 *
 *	[A1 C A2] -> [D]
 *
 * and then apply range_splice.
 */
__isl_give MULTI(BASE) *FN(MULTI(BASE),splice)(
	__isl_take MULTI(BASE) *multi1, unsigned in_pos, unsigned out_pos,
	__isl_take MULTI(BASE) *multi2)
{
	unsigned n_in1;
	unsigned n_in2;

	if (!multi1 || !multi2)
		goto error;

	n_in1 = FN(MULTI(BASE),dim)(multi1, isl_dim_in);
	if (in_pos > n_in1)
		isl_die(FN(MULTI(BASE),get_ctx)(multi1), isl_error_invalid,
			"index out of bounds", goto error);

	n_in2 = FN(MULTI(BASE),dim)(multi2, isl_dim_in);

	multi1 = FN(MULTI(BASE),insert_dims)(multi1, isl_dim_in, in_pos, n_in2);
	multi2 = FN(MULTI(BASE),insert_dims)(multi2, isl_dim_in, n_in2,
						n_in1 - in_pos);
	multi2 = FN(MULTI(BASE),insert_dims)(multi2, isl_dim_in, 0, in_pos);

	return FN(MULTI(BASE),range_splice)(multi1, out_pos, multi2);
error:
	FN(MULTI(BASE),free)(multi1);
	FN(MULTI(BASE),free)(multi2);
	return NULL;
}
#endif

/* Check that "multi1" and "multi2" live in the same space,
 * reporting an error if they do not.
 */
static isl_stat FN(MULTI(BASE),check_equal_space)(
	__isl_keep MULTI(BASE) *multi1, __isl_keep MULTI(BASE) *multi2)
{
	isl_bool equal;

	if (!multi1 || !multi2)
		return isl_stat_error;

	equal = isl_space_is_equal(multi1->space, multi2->space);
	if (equal < 0)
		return isl_stat_error;
	if (!equal)
		isl_die(FN(MULTI(BASE),get_ctx)(multi1), isl_error_invalid,
			"spaces don't match", return isl_stat_error);

	return isl_stat_ok;
}

/* This function is currently only used from isl_aff.c
 */
static __isl_give MULTI(BASE) *FN(MULTI(BASE),bin_op)(
	__isl_take MULTI(BASE) *multi1, __isl_take MULTI(BASE) *multi2,
	__isl_give EL *(*fn)(__isl_take EL *, __isl_take EL *))
	__attribute__ ((unused));

/* Pairwise perform "fn" to the elements of "multi1" and "multi2" and
 * return the result.
 *
 * If "multi2" has an explicit domain, then
 * intersect the domain of the result with this explicit domain.
 */
static __isl_give MULTI(BASE) *FN(MULTI(BASE),bin_op)(
	__isl_take MULTI(BASE) *multi1, __isl_take MULTI(BASE) *multi2,
	__isl_give EL *(*fn)(__isl_take EL *, __isl_take EL *))
{
	int i;

	multi1 = FN(MULTI(BASE),cow)(multi1);
	if (FN(MULTI(BASE),check_equal_space)(multi1, multi2) < 0)
		goto error;

	for (i = 0; i < multi1->n; ++i) {
		multi1->u.p[i] = fn(multi1->u.p[i],
						FN(EL,copy)(multi2->u.p[i]));
		if (!multi1->u.p[i])
			goto error;
	}

	if (FN(MULTI(BASE),has_explicit_domain)(multi2))
		multi1 = FN(MULTI(BASE),intersect_explicit_domain)(multi1,
								    multi2);

	FN(MULTI(BASE),free)(multi2);
	return multi1;
error:
	FN(MULTI(BASE),free)(multi1);
	FN(MULTI(BASE),free)(multi2);
	return NULL;
}

/* Add "multi2" from "multi1" and return the result.
 *
 * The parameters of "multi1" and "multi2" are assumed to have been aligned.
 */
static __isl_give MULTI(BASE) *FN(MULTI(BASE),add_aligned)(
	__isl_take MULTI(BASE) *multi1, __isl_take MULTI(BASE) *multi2)
{
	return FN(MULTI(BASE),bin_op)(multi1, multi2, &FN(EL,add));
}

/* Add "multi2" from "multi1" and return the result.
 */
__isl_give MULTI(BASE) *FN(MULTI(BASE),add)(__isl_take MULTI(BASE) *multi1,
	__isl_take MULTI(BASE) *multi2)
{
	return FN(MULTI(BASE),align_params_multi_multi_and)(multi1, multi2,
						&FN(MULTI(BASE),add_aligned));
}

/* Subtract "multi2" from "multi1" and return the result.
 *
 * The parameters of "multi1" and "multi2" are assumed to have been aligned.
 */
static __isl_give MULTI(BASE) *FN(MULTI(BASE),sub_aligned)(
	__isl_take MULTI(BASE) *multi1, __isl_take MULTI(BASE) *multi2)
{
	return FN(MULTI(BASE),bin_op)(multi1, multi2, &FN(EL,sub));
}

/* Subtract "multi2" from "multi1" and return the result.
 */
__isl_give MULTI(BASE) *FN(MULTI(BASE),sub)(__isl_take MULTI(BASE) *multi1,
	__isl_take MULTI(BASE) *multi2)
{
	return FN(MULTI(BASE),align_params_multi_multi_and)(multi1, multi2,
						&FN(MULTI(BASE),sub_aligned));
}

/* Multiply the elements of "multi" by "v" and return the result.
 */
__isl_give MULTI(BASE) *FN(MULTI(BASE),scale_val)(__isl_take MULTI(BASE) *multi,
	__isl_take isl_val *v)
{
	int i;

	if (!multi || !v)
		goto error;

	if (isl_val_is_one(v)) {
		isl_val_free(v);
		return multi;
	}

	if (!isl_val_is_rat(v))
		isl_die(isl_val_get_ctx(v), isl_error_invalid,
			"expecting rational factor", goto error);

	multi = FN(MULTI(BASE),cow)(multi);
	if (!multi)
		return NULL;

	for (i = 0; i < multi->n; ++i) {
		multi->u.p[i] = FN(EL,scale_val)(multi->u.p[i],
						isl_val_copy(v));
		if (!multi->u.p[i])
			goto error;
	}

	isl_val_free(v);
	return multi;
error:
	isl_val_free(v);
	return FN(MULTI(BASE),free)(multi);
}

/* Divide the elements of "multi" by "v" and return the result.
 */
__isl_give MULTI(BASE) *FN(MULTI(BASE),scale_down_val)(
	__isl_take MULTI(BASE) *multi, __isl_take isl_val *v)
{
	int i;

	if (!multi || !v)
		goto error;

	if (isl_val_is_one(v)) {
		isl_val_free(v);
		return multi;
	}

	if (!isl_val_is_rat(v))
		isl_die(isl_val_get_ctx(v), isl_error_invalid,
			"expecting rational factor", goto error);
	if (isl_val_is_zero(v))
		isl_die(isl_val_get_ctx(v), isl_error_invalid,
			"cannot scale down by zero", goto error);

	multi = FN(MULTI(BASE),cow)(multi);
	if (!multi)
		return NULL;

	for (i = 0; i < multi->n; ++i) {
		multi->u.p[i] = FN(EL,scale_down_val)(multi->u.p[i],
						    isl_val_copy(v));
		if (!multi->u.p[i])
			goto error;
	}

	isl_val_free(v);
	return multi;
error:
	isl_val_free(v);
	return FN(MULTI(BASE),free)(multi);
}

/* Multiply the elements of "multi" by the corresponding element of "mv"
 * and return the result.
 */
__isl_give MULTI(BASE) *FN(MULTI(BASE),scale_multi_val)(
	__isl_take MULTI(BASE) *multi, __isl_take isl_multi_val *mv)
{
	int i;

	if (!multi || !mv)
		goto error;

	if (!isl_space_tuple_is_equal(multi->space, isl_dim_out,
					mv->space, isl_dim_set))
		isl_die(isl_multi_val_get_ctx(mv), isl_error_invalid,
			"spaces don't match", goto error);

	multi = FN(MULTI(BASE),cow)(multi);
	if (!multi)
		goto error;

	for (i = 0; i < multi->n; ++i) {
		isl_val *v;

		v = isl_multi_val_get_val(mv, i);
		multi->u.p[i] = FN(EL,scale_val)(multi->u.p[i], v);
		if (!multi->u.p[i])
			goto error;
	}

	isl_multi_val_free(mv);
	return multi;
error:
	isl_multi_val_free(mv);
	return FN(MULTI(BASE),free)(multi);
}

/* Divide the elements of "multi" by the corresponding element of "mv"
 * and return the result.
 */
__isl_give MULTI(BASE) *FN(MULTI(BASE),scale_down_multi_val)(
	__isl_take MULTI(BASE) *multi, __isl_take isl_multi_val *mv)
{
	int i;

	if (!multi || !mv)
		goto error;

	if (!isl_space_tuple_is_equal(multi->space, isl_dim_out,
					mv->space, isl_dim_set))
		isl_die(isl_multi_val_get_ctx(mv), isl_error_invalid,
			"spaces don't match", goto error);

	multi = FN(MULTI(BASE),cow)(multi);
	if (!multi)
		return NULL;

	for (i = 0; i < multi->n; ++i) {
		isl_val *v;

		v = isl_multi_val_get_val(mv, i);
		multi->u.p[i] = FN(EL,scale_down_val)(multi->u.p[i], v);
		if (!multi->u.p[i])
			goto error;
	}

	isl_multi_val_free(mv);
	return multi;
error:
	isl_multi_val_free(mv);
	return FN(MULTI(BASE),free)(multi);
}

/* Compute the residues of the elements of "multi" modulo
 * the corresponding element of "mv" and return the result.
 */
__isl_give MULTI(BASE) *FN(MULTI(BASE),mod_multi_val)(
	__isl_take MULTI(BASE) *multi, __isl_take isl_multi_val *mv)
{
	int i;

	if (!multi || !mv)
		goto error;

	if (!isl_space_tuple_is_equal(multi->space, isl_dim_out,
					mv->space, isl_dim_set))
		isl_die(isl_multi_val_get_ctx(mv), isl_error_invalid,
			"spaces don't match", goto error);

	multi = FN(MULTI(BASE),cow)(multi);
	if (!multi)
		goto error;

	for (i = 0; i < multi->n; ++i) {
		isl_val *v;

		v = isl_multi_val_get_val(mv, i);
		multi->u.p[i] = FN(EL,mod_val)(multi->u.p[i], v);
		if (!multi->u.p[i])
			goto error;
	}

	isl_multi_val_free(mv);
	return multi;
error:
	isl_multi_val_free(mv);
	return FN(MULTI(BASE),free)(multi);
}

#ifndef NO_MOVE_DIMS
/* Move the "n" dimensions of "src_type" starting at "src_pos" of "multi"
 * to dimensions of "dst_type" at "dst_pos".
 *
 * We only support moving input dimensions to parameters and vice versa.
 */
__isl_give MULTI(BASE) *FN(MULTI(BASE),move_dims)(__isl_take MULTI(BASE) *multi,
	enum isl_dim_type dst_type, unsigned dst_pos,
	enum isl_dim_type src_type, unsigned src_pos, unsigned n)
{
	int i;

	if (!multi)
		return NULL;

	if (n == 0 &&
	    !isl_space_is_named_or_nested(multi->space, src_type) &&
	    !isl_space_is_named_or_nested(multi->space, dst_type))
		return multi;

	if (dst_type == isl_dim_out || src_type == isl_dim_out)
		isl_die(FN(MULTI(BASE),get_ctx)(multi), isl_error_invalid,
			"cannot move output/set dimension",
			return FN(MULTI(BASE),free)(multi));
	if (dst_type == isl_dim_div || src_type == isl_dim_div)
		isl_die(FN(MULTI(BASE),get_ctx)(multi), isl_error_invalid,
			"cannot move divs",
			return FN(MULTI(BASE),free)(multi));
	if (src_pos + n > isl_space_dim(multi->space, src_type))
		isl_die(FN(MULTI(BASE),get_ctx)(multi), isl_error_invalid,
			"range out of bounds",
			return FN(MULTI(BASE),free)(multi));
	if (dst_type == src_type)
		isl_die(FN(MULTI(BASE),get_ctx)(multi), isl_error_unsupported,
			"moving dims within the same type not supported",
			return FN(MULTI(BASE),free)(multi));

	multi = FN(MULTI(BASE),cow)(multi);
	if (!multi)
		return NULL;

	multi->space = isl_space_move_dims(multi->space, dst_type, dst_pos,
						src_type, src_pos, n);
	if (!multi->space)
		return FN(MULTI(BASE),free)(multi);
	if (FN(MULTI(BASE),has_explicit_domain)(multi))
		multi = FN(MULTI(BASE),move_explicit_domain_dims)(multi,
				dst_type, dst_pos, src_type, src_pos, n);
	if (!multi)
		return NULL;

	for (i = 0; i < multi->n; ++i) {
		multi->u.p[i] = FN(EL,move_dims)(multi->u.p[i],
						dst_type, dst_pos,
						src_type, src_pos, n);
		if (!multi->u.p[i])
			return FN(MULTI(BASE),free)(multi);
	}

	return multi;
}
#endif

/* Convert a multiple expression defined over a parameter domain
 * into one that is defined over a zero-dimensional set.
 */
__isl_give MULTI(BASE) *FN(MULTI(BASE),from_range)(
	__isl_take MULTI(BASE) *multi)
{
	isl_space *space;

	if (!multi)
		return NULL;
	if (!isl_space_is_set(multi->space))
		isl_die(FN(MULTI(BASE),get_ctx)(multi), isl_error_invalid,
			"not living in a set space",
			return FN(MULTI(BASE),free)(multi));

	space = FN(MULTI(BASE),get_space)(multi);
	space = isl_space_from_range(space);
	multi = FN(MULTI(BASE),reset_space)(multi, space);

	return multi;
}

/* Are "multi1" and "multi2" obviously equal?
 */
isl_bool FN(MULTI(BASE),plain_is_equal)(__isl_keep MULTI(BASE) *multi1,
	__isl_keep MULTI(BASE) *multi2)
{
	int i;
	isl_bool equal;

	if (!multi1 || !multi2)
		return isl_bool_error;
	if (multi1->n != multi2->n)
		return isl_bool_false;
	equal = isl_space_is_equal(multi1->space, multi2->space);
	if (equal < 0 || !equal)
		return equal;

	for (i = 0; i < multi1->n; ++i) {
		equal = FN(EL,plain_is_equal)(multi1->u.p[i], multi2->u.p[i]);
		if (equal < 0 || !equal)
			return equal;
	}

	if (FN(MULTI(BASE),has_explicit_domain)(multi1) ||
	    FN(MULTI(BASE),has_explicit_domain)(multi2)) {
		equal = FN(MULTI(BASE),equal_explicit_domain)(multi1, multi2);
		if (equal < 0 || !equal)
			return equal;
	}

	return isl_bool_true;
}

/* Does "multi" involve any NaNs?
 */
isl_bool FN(MULTI(BASE),involves_nan)(__isl_keep MULTI(BASE) *multi)
{
	int i;

	if (!multi)
		return isl_bool_error;
	if (multi->n == 0)
		return isl_bool_false;

	for (i = 0; i < multi->n; ++i) {
		isl_bool has_nan = FN(EL,involves_nan)(multi->u.p[i]);
		if (has_nan < 0 || has_nan)
			return has_nan;
	}

	return isl_bool_false;
}

#ifndef NO_DOMAIN
/* Return the shared domain of the elements of "multi".
 *
 * If "multi" has an explicit domain, then return this domain.
 */
__isl_give isl_set *FN(MULTI(BASE),domain)(__isl_take MULTI(BASE) *multi)
{
	int i;
	isl_set *dom;

	if (!multi)
		return NULL;

	if (FN(MULTI(BASE),has_explicit_domain)(multi)) {
		dom = FN(MULTI(BASE),get_explicit_domain)(multi);
		FN(MULTI(BASE),free)(multi);
		return dom;
	}

	dom = isl_set_universe(FN(MULTI(BASE),get_domain_space)(multi));
	for (i = 0; i < multi->n; ++i) {
		isl_set *dom_i;

		dom_i = FN(EL,domain)(FN(FN(MULTI(BASE),get),BASE)(multi, i));
		dom = isl_set_intersect(dom, dom_i);
	}

	FN(MULTI(BASE),free)(multi);
	return dom;
}
#endif

#ifndef NO_NEG
/* Return the opposite of "multi".
 */
__isl_give MULTI(BASE) *FN(MULTI(BASE),neg)(__isl_take MULTI(BASE) *multi)
{
	int i;

	multi = FN(MULTI(BASE),cow)(multi);
	if (!multi)
		return NULL;

	for (i = 0; i < multi->n; ++i) {
		multi->u.p[i] = FN(EL,neg)(multi->u.p[i]);
		if (!multi->u.p[i])
			return FN(MULTI(BASE),free)(multi);
	}

	return multi;
}
#endif<|MERGE_RESOLUTION|>--- conflicted
+++ resolved
@@ -249,8 +249,8 @@
 		isl_die(FN(MULTI(BASE),get_ctx)(multi), isl_error_invalid,
 			"index out of bounds", goto error);
 
-	FN(EL,free)(multi->p[pos]);
-	multi->p[pos] = el;
+	FN(EL,free)(multi->u.p[pos]);
+	multi->u.p[pos] = el;
 
 	return multi;
 error:
@@ -280,16 +280,7 @@
 	if (FN(EL,check_match_domain_space)(el, multi_space) < 0)
 		goto error;
 
-<<<<<<< HEAD
-	if (pos < 0 || pos >= multi->n)
-		isl_die(FN(MULTI(BASE),get_ctx)(multi), isl_error_invalid,
-			"index out of bounds", goto error);
-
-	FN(EL,free)(multi->u.p[pos]);
-	multi->u.p[pos] = el;
-=======
 	multi = FN(MULTI(BASE),restore)(multi, pos, el);
->>>>>>> d9063ab6
 
 	isl_space_free(multi_space);
 	isl_space_free(el_space);
